# Copyright 2024 BERT24 authors
# SPDX-License-Identifier: Apache-2.0

# """Contains SuperGLUE job objects for the simple_glue_trainer."""
import os
import sys
from itertools import chain
from typing import List, Optional
import evaluate
import torch
import torchmetrics

# Add glue folder root to path to allow us to use relative imports regardless of what directory the script is run from
sys.path.append(os.path.dirname(os.path.realpath(__file__)))

from composer import ComposerModel
from composer.core import Callback
from composer.core.evaluator import Evaluator
from composer.loggers import LoggerDestination
from composer.optim import ComposerScheduler, DecoupledAdamW
from torchmetrics.classification import MulticlassF1Score, MultilabelF1Score
from src.evals.data import create_swag_dataset, create_eurlex_dataset, create_fpb_dataset, create_conll_dataset, create_fin_dataset
from src.evals.finetuning_jobs import (
    build_dataloader,
    multiple_choice_collate_fn,
    ClassificationJob,
)


class SWAGJob(ClassificationJob):
    """SWAG."""

    multiple_choice = True
    num_labels = 4

    def __init__(
        self,
        model: ComposerModel,
        tokenizer_name: str,
        job_name: Optional[str] = None,
        seed: int = 42,
        eval_interval: str = "100ba",
        scheduler: Optional[ComposerScheduler] = None,
        max_sequence_length: Optional[int] = 256,
        max_duration: Optional[str] = "1ep",
        batch_size: Optional[int] = 32,
        load_path: Optional[str] = None,
        save_folder: Optional[str] = None,
        loggers: Optional[List[LoggerDestination]] = None,
        callbacks: Optional[List[Callback]] = None,
        precision: Optional[str] = None,
        **kwargs,
    ):
        super().__init__(
            model=model,
            tokenizer_name=tokenizer_name,
            job_name=job_name,
            seed=seed,
            task_name="swag",
            eval_interval=eval_interval,
            scheduler=scheduler,
            max_sequence_length=max_sequence_length,
            max_duration=max_duration,
            batch_size=batch_size,
            load_path=load_path,
            save_folder=save_folder,
            loggers=loggers,
            callbacks=callbacks,
            precision=precision,
            **kwargs,
        )

        self.optimizer = DecoupledAdamW(
            self.model.parameters(),
            lr=1.0e-5,
            betas=(0.9, 0.98),
            eps=1.0e-6,
            weight_decay=5.0e-06,
        )

        def tokenize_fn_factory(tokenizer, max_seq_length):
            def tokenize_fn(inp):
                ending_names = ["ending0", "ending1", "ending2", "ending3"]
                first_sentences = [[context] * 4 for context in inp["sent1"]]
                question_headers = inp["sent2"]
                second_sentences = [
                    [f"{header} {inp[end][i]}" for end in ending_names]
                    for i, header in enumerate(question_headers)
                ]

                first_sentences = sum(first_sentences, [])
                second_sentences = sum(second_sentences, [])

                tokenized_examples = tokenizer(
                    first_sentences,
                    second_sentences,
                    padding="max_length",
                    max_length=max_seq_length,
                    truncation=True,
                )
                return {
                    k: [v[i : i + 4] for i in range(0, len(v), 4)]
                    for k, v in tokenized_examples.items()
                }

            return tokenize_fn

        dataset_kwargs = {
            "task": self.task_name,
            "tokenizer_name": self.tokenizer_name,
            "max_seq_length": self.max_sequence_length,
            "tokenize_fn_factory": tokenize_fn_factory,
        }

        dataloader_kwargs = {
            "batch_size": self.batch_size,
            "num_workers": 0,
            "drop_last": False,
        }

        train_dataset = create_swag_dataset(split="train", **dataset_kwargs)
        self.train_dataloader = build_dataloader(
            train_dataset, collate_fn=multiple_choice_collate_fn, **dataloader_kwargs
        )
        swag_eval_dataset = create_swag_dataset(split="validation", **dataset_kwargs)
        swag_evaluator = Evaluator(
            label="superglue_swag",
            dataloader=build_dataloader(
                swag_eval_dataset,
                collate_fn=multiple_choice_collate_fn,
                **dataloader_kwargs,
            ),
            metric_names=["MulticlassAccuracy"],
        )
        self.evaluators = [swag_evaluator]

class EurlexMultilabelF1Score(MultilabelF1Score):
    def __init__(self):
        super().__init__(num_labels=100, average='micro', threshold=0.5)

class EurlexJob(ClassificationJob):
    """Eurlex multi-label classification."""

    custom_eval_metrics = [EurlexMultilabelF1Score]
    num_labels = 100

    def __init__(
        self,
        model: ComposerModel,
        tokenizer_name: str,
        job_name: Optional[str] = None,
        seed: int = 42,
        eval_interval: str = "1600ba",
        scheduler: Optional[ComposerScheduler] = None,
        max_sequence_length: Optional[int] = 512,
        max_duration: Optional[str] = "3ep",
        batch_size: Optional[int] = 32,
        load_path: Optional[str] = None,
        save_folder: Optional[str] = None,
        loggers: Optional[List[LoggerDestination]] = None,
        callbacks: Optional[List[Callback]] = None,
        precision: Optional[str] = None,
        **kwargs,
    ):
        super().__init__(
            model=model,
            tokenizer_name=tokenizer_name,
            job_name=job_name,
            seed=seed,
            task_name="coastalcph/lex_glue",
            eval_interval=eval_interval,
            scheduler=scheduler,
            max_sequence_length=max_sequence_length,
            max_duration=max_duration,
            batch_size=batch_size,
            load_path=load_path,
            save_folder=save_folder,
            loggers=loggers,
            callbacks=callbacks,
            precision=precision,
            **kwargs,
        )

        self.optimizer = DecoupledAdamW(
            self.model.parameters(),
            lr=5.0e-5,
            betas=(0.9, 0.98),
            eps=1.0e-06,
            weight_decay=1.0e-06,
        )


        def tokenize_fn_factory(tokenizer, max_seq_length):
            def tokenize_fn(inp):
                first_sentences = inp["text"]

                tokenized_examples = tokenizer(
                    first_sentences,
                    padding="max_length",
                    max_length=max_seq_length,
                    truncation=True,
                )

                return tokenized_examples

            return tokenize_fn

        dataset_kwargs = {
            "task": self.task_name,
            "tokenizer_name": self.tokenizer_name,
            "max_seq_length": self.max_sequence_length,
            "tokenize_fn_factory": tokenize_fn_factory,
        }

        dataloader_kwargs = {
            "batch_size": self.batch_size,
            "num_workers": 0,
            "drop_last": False,
        }

        eurlex_train_dataset = create_eurlex_dataset(split="train", **dataset_kwargs)
        eurlex_eval_dataset = create_eurlex_dataset(split="test", **dataset_kwargs)

        eurlex_train_dataset = eurlex_train_dataset.rename_column('labels', 'eurovoc_concepts')
        eurlex_eval_dataset = eurlex_eval_dataset.rename_column('labels', 'eurovoc_concepts')


        # process labels: eurovoc_concepts ---
        train_classes = sorted(list(set(chain(*eurlex_train_dataset['eurovoc_concepts']))))
        class2id = {class_:id for id, class_ in enumerate(train_classes)}
        n_labels = len(train_classes)

        def generate_labels(example):
            concepts = set(example['eurovoc_concepts']).intersection(set(train_classes)) # not to introduce new concepts in validation
            labels = [0.0 for i in range(n_labels)]

            for label in concepts:
                label_id = class2id[label]
                labels[label_id] = 1.0
            example['labels'] = labels
            return example
        
        eurlex_train_dataset = eurlex_train_dataset.map(generate_labels, remove_columns=['eurovoc_concepts'])
        eurlex_eval_dataset = eurlex_eval_dataset.map(generate_labels, remove_columns=['eurovoc_concepts'])

        self.train_dataloader = build_dataloader(eurlex_train_dataset, **dataloader_kwargs)


        eurlex_evaluator = Evaluator(
            label="long_context_eurlex",
            dataloader=build_dataloader(eurlex_eval_dataset, **dataloader_kwargs),
            metric_names=["EurlexMultilabelF1Score"],
        )

        self.evaluators = [eurlex_evaluator]


class FPBMulticlassF1Score(MulticlassF1Score):
    def __init__(self):
        super().__init__(num_classes=3)


class FPBJob(ClassificationJob):
    """Financial Phrasebank classification."""
    custom_eval_metrics = [FPBMulticlassF1Score]
    num_labels = 1

    def __init__(
        self,
        model: ComposerModel,
        tokenizer_name: str,
        job_name: Optional[str] = None,
        seed: int = 42,
        eval_interval: str = "1600ba",
        scheduler: Optional[ComposerScheduler] = None,
        max_sequence_length: Optional[int] = 512,
        max_duration: Optional[str] = "3ep",
        batch_size: Optional[int] = 32,
        load_path: Optional[str] = None,
        save_folder: Optional[str] = None,
        loggers: Optional[List[LoggerDestination]] = None,
        callbacks: Optional[List[Callback]] = None,
        precision: Optional[str] = None,
        **kwargs,
    ):
        super().__init__(
            model=model,
            tokenizer_name=tokenizer_name,
            job_name=job_name,
            seed=seed,
            task_name="sentences_50agree",
            eval_interval=eval_interval,
            scheduler=scheduler,
            max_sequence_length=max_sequence_length,
            max_duration=max_duration,
            batch_size=batch_size,
            load_path=load_path,
            save_folder=save_folder,
            loggers=loggers,
            callbacks=callbacks,
            precision=precision,
            **kwargs,
        )

        self.optimizer = DecoupledAdamW(
            self.model.parameters(),
            lr=5.0e-5,
            betas=(0.9, 0.98),
            eps=1.0e-06,
            weight_decay=1.0e-06,
        )


        def tokenize_fn_factory(tokenizer, max_seq_length):
            def tokenize_fn(inp):
                first_sentences = inp["sentence"]

                tokenized_examples = tokenizer(
                    first_sentences,
                    padding="max_length",
                    max_length=max_seq_length,
                    truncation=True,
                )

                return tokenized_examples
            return tokenize_fn

        dataset_kwargs = {
            "task": self.task_name,
            "tokenizer_name": self.tokenizer_name,
            "max_seq_length": self.max_sequence_length,
            "tokenize_fn_factory": tokenize_fn_factory,
        }

        dataloader_kwargs = {
            "batch_size": self.batch_size,
            "num_workers": 0,
            "drop_last": False,
        }
        
        fpb_train_dataset = create_fpb_dataset(split="train[:80%]", **dataset_kwargs)
        fpb_eval_dataset = create_fpb_dataset(split="train[80%:]", **dataset_kwargs)


        def convert_labels_to_float(example):
            example['labels'] = float(example['label'])
            return example
        fpb_train_dataset = fpb_train_dataset.map(convert_labels_to_float, remove_columns=['label'])
        fpb_eval_dataset = fpb_eval_dataset.map(convert_labels_to_float, remove_columns=['label'])

        self.train_dataloader = build_dataloader(fpb_train_dataset, **dataloader_kwargs)


        fpb_evaluator = Evaluator(
            label="fpb_evaluator",
            dataloader=build_dataloader(fpb_eval_dataset, **dataloader_kwargs),
            metric_names=["FPBMulticlassF1Score"],
        )

        self.evaluators = [fpb_evaluator]

class CoNLLEval(torchmetrics.Metric):
    def __init__(self):
        super().__init__()
        self.metric = evaluate.load("seqeval")
        self.predictions = []
        self.references = []
        self.label_names = ["O", "B-PER", "I-PER", "B-ORG", "I-ORG", "B-LOC", "I-LOC", "B-MISC", "I-MISC"]

    def update(self, outputs, labels):
        predictions = outputs.argmax(dim=-1)
        predictions = predictions.detach().cpu().numpy()
        labels = labels.detach().cpu().numpy()

        true_predictions = [
            [self.label_names[p] for (p, l) in zip(prediction, label) if l != -100]
            for prediction, label in zip(predictions, labels)
        ]
        true_labels = [
            [self.label_names[l] for l in label if l != -100]
            for label in labels
        ]

        self.predictions.extend(true_predictions)
        self.references.extend(true_labels)

    def compute(self):
        results = self.metric.compute(predictions=self.predictions, references=self.references)
        return torch.tensor(results["overall_f1"], dtype=torch.float32)

    def reset(self):
        self.predictions = []
        self.references = []


class CoNLLJob(ClassificationJob):
    """CoNLL-2003 named entity recognition."""
    num_labels = 9
    token_classification = True
    custom_eval_metrics = [CoNLLEval]

    def __init__(
        self,
        model: ComposerModel,
        tokenizer_name: str,
        job_name: Optional[str] = None,
        seed: int = 42,
        eval_interval: str = "1600ba",
        scheduler: Optional[ComposerScheduler] = None,
        max_sequence_length: Optional[int] = 512,
        max_duration: Optional[str] = "3ep",
        batch_size: Optional[int] = 16,
        load_path: Optional[str] = None,
        save_folder: Optional[str] = None,
        loggers: Optional[List[LoggerDestination]] = None,
        callbacks: Optional[List[Callback]] = None,
        precision: Optional[str] = None,
        **kwargs,
    ):
        super().__init__(
            model=model,
            tokenizer_name=tokenizer_name,
            job_name=job_name,
            seed=seed,
            task_name="conll2003",
            eval_interval=eval_interval,
            scheduler=scheduler,
            max_sequence_length=max_sequence_length,
            max_duration=max_duration,
            batch_size=batch_size,
            load_path=load_path,
            save_folder=save_folder,
            loggers=loggers,
            callbacks=callbacks,
            precision=precision,
            **kwargs,
        )

        self.optimizer = DecoupledAdamW(
            self.model.parameters(),
            lr=5.0e-5,
            betas=(0.9, 0.98),
            eps=1.0e-06,
            weight_decay=1.0e-06,
        )

        
        def tokenize_fn_factory(tokenizer, max_seq_length: int, label_all_tokens: bool = True):
            def tokenize_fn(inp):
                first_sentences = inp["tokens"]

                tokenized_examples = tokenizer(
                    first_sentences,
                    padding="max_length",
                    max_length=max_seq_length,
                    truncation=True,
                    is_split_into_words=True,
                )
                labels = []
                for i, label in enumerate(inp["ner_tags"]):
                    word_ids = tokenized_examples.word_ids(batch_index=i)
                    previous_word_idx = None
                    label_ids = []
                    for word_idx in word_ids:
                        if word_idx is None:
                            label_ids.append(-100)
                        elif word_idx != previous_word_idx:
                            label_ids.append(label[word_idx])
                        else:
                            label_ids.append(label[word_idx] if label_all_tokens else -100)
                        previous_word_idx = word_idx
                    labels.append(label_ids)
                tokenized_examples["labels"] = labels
                return tokenized_examples
            return tokenize_fn

        dataset_kwargs = {
            "task": self.task_name,
            "tokenizer_name": self.tokenizer_name,
            "max_seq_length": self.max_sequence_length,
            "tokenize_fn_factory": tokenize_fn_factory,
        }

        dataloader_kwargs = {
            "batch_size": self.batch_size,
            "num_workers": 0,
            "drop_last": False,
        }
        
        ner_train_dataset = create_conll_dataset(split="train", **dataset_kwargs)
        ner_eval_dataset = create_conll_dataset(split="test", **dataset_kwargs)
        unwanted_columns = ["id", "pos_tags", "chunk_tags", "ner_tags"]
        ner_train_dataset = ner_train_dataset.remove_columns(unwanted_columns)
        ner_eval_dataset = ner_eval_dataset.remove_columns(unwanted_columns)        
        self.train_dataloader = build_dataloader(ner_train_dataset,  **dataloader_kwargs)

        ner_evaluator = Evaluator(
            label="ner_evaluator",
            dataloader=build_dataloader(ner_eval_dataset, **dataloader_kwargs),
            metric_names=["CoNLLEval"],
        )

        self.evaluators = [ner_evaluator]

class FINJob(ClassificationJob):
    """CoNLL-2003 named entity recognition."""
    num_labels = 9
    token_classification = True
    custom_eval_metrics = [CoNLLEval]

    def __init__(
        self,
        model: ComposerModel,
        tokenizer_name: str,
        job_name: Optional[str] = None,
        seed: int = 42,
        eval_interval: str = "1600ba",
        scheduler: Optional[ComposerScheduler] = None,
        max_sequence_length: Optional[int] = 512,
        max_duration: Optional[str] = "3ep",
        batch_size: Optional[int] = 16,
        load_path: Optional[str] = None,
        save_folder: Optional[str] = None,
        loggers: Optional[List[LoggerDestination]] = None,
        callbacks: Optional[List[Callback]] = None,
        precision: Optional[str] = None,
        **kwargs,
    ):
        super().__init__(
            model=model,
            tokenizer_name=tokenizer_name,
            job_name=job_name,
            seed=seed,
            task_name="fin",
            eval_interval=eval_interval,
            scheduler=scheduler,
            max_sequence_length=max_sequence_length,
            max_duration=max_duration,
            batch_size=batch_size,
            load_path=load_path,
            save_folder=save_folder,
            loggers=loggers,
            callbacks=callbacks,
            precision=precision,
            **kwargs,
        )

        self.optimizer = DecoupledAdamW(
            self.model.parameters(),
            lr=5.0e-5,
            betas=(0.9, 0.98),
            eps=1.0e-06,
            weight_decay=1.0e-06,
        )

        
        def tokenize_fn_factory(tokenizer, max_seq_length: int, label_all_tokens: bool = True):
            def tokenize_fn(inp):
<<<<<<< HEAD
                index_mapping = {
                    0: 0,
                    1: 1,
                    2: 5,
                    3: 3,
                    4: 7,
                    5: 2,
                    6: 6,
                    7: 4,
                    8: 8
                }
                convert_indices = lambda indices: [[index_mapping[idx] for idx in sublist] for sublist in indices]

                inp["tags"] = convert_indices(inp["tags"])
=======
>>>>>>> b008bfa4
                first_sentences = inp["tokens"]

                tokenized_examples = tokenizer(
                    first_sentences,
                    padding="max_length",
                    max_length=max_seq_length,
                    truncation=True,
                    is_split_into_words=True,
                )
                labels = []
                for i, label in enumerate(inp["tags"]):
                    word_ids = tokenized_examples.word_ids(batch_index=i)
                    previous_word_idx = None
                    label_ids = []
                    for word_idx in word_ids:
                        if word_idx is None:
                            label_ids.append(-100)
                        elif word_idx != previous_word_idx:
                            label_ids.append(label[word_idx])
                        else:
                            label_ids.append(label[word_idx] if label_all_tokens else -100)
                        previous_word_idx = word_idx
                    labels.append(label_ids)
                tokenized_examples["labels"] = labels
                return tokenized_examples
            return tokenize_fn

        dataset_kwargs = {
            "task": self.task_name,
            "tokenizer_name": self.tokenizer_name,
            "max_seq_length": self.max_sequence_length,
            "tokenize_fn_factory": tokenize_fn_factory,
        }

        dataloader_kwargs = {
            "batch_size": self.batch_size,
            "num_workers": 0,
            "drop_last": False,
        }
        
<<<<<<< HEAD
        ner_train_dataset = create_fin_dataset(split="train", **dataset_kwargs)
        ner_eval_dataset = create_fin_dataset(split="test", **dataset_kwargs)
        unwanted_columns = ["tags"]
        ner_train_dataset = ner_train_dataset.remove_columns(unwanted_columns)
        ner_eval_dataset = ner_eval_dataset.remove_columns(unwanted_columns)        
        self.train_dataloader = build_dataloader(ner_train_dataset,  **dataloader_kwargs)

        ner_evaluator = Evaluator(
            label="ner_evaluator",
            dataloader=build_dataloader(ner_eval_dataset, **dataloader_kwargs),
            metric_names=["CoNLLEval"],
        )

        self.evaluators = [ner_evaluator]
=======
        fin_train_dataset = create_conll_dataset(split="train", **dataset_kwargs)
        fin_eval_dataset = create_conll_dataset(split="test", **dataset_kwargs)      
        self.train_dataloader = build_dataloader(fin_train_dataset,  **dataloader_kwargs)

        fin_evaluator = Evaluator(
            label="fin_evaluator",
            dataloader=build_dataloader(fin_eval_dataset, **dataloader_kwargs),
            metric_names=["CoNLLEval"],
        )

        self.evaluators = [fin_evaluator]
>>>>>>> b008bfa4
<|MERGE_RESOLUTION|>--- conflicted
+++ resolved
@@ -556,7 +556,6 @@
         
         def tokenize_fn_factory(tokenizer, max_seq_length: int, label_all_tokens: bool = True):
             def tokenize_fn(inp):
-<<<<<<< HEAD
                 index_mapping = {
                     0: 0,
                     1: 1,
@@ -571,8 +570,6 @@
                 convert_indices = lambda indices: [[index_mapping[idx] for idx in sublist] for sublist in indices]
 
                 inp["tags"] = convert_indices(inp["tags"])
-=======
->>>>>>> b008bfa4
                 first_sentences = inp["tokens"]
 
                 tokenized_examples = tokenizer(
@@ -613,7 +610,6 @@
             "drop_last": False,
         }
         
-<<<<<<< HEAD
         ner_train_dataset = create_fin_dataset(split="train", **dataset_kwargs)
         ner_eval_dataset = create_fin_dataset(split="test", **dataset_kwargs)
         unwanted_columns = ["tags"]
@@ -627,17 +623,4 @@
             metric_names=["CoNLLEval"],
         )
 
-        self.evaluators = [ner_evaluator]
-=======
-        fin_train_dataset = create_conll_dataset(split="train", **dataset_kwargs)
-        fin_eval_dataset = create_conll_dataset(split="test", **dataset_kwargs)      
-        self.train_dataloader = build_dataloader(fin_train_dataset,  **dataloader_kwargs)
-
-        fin_evaluator = Evaluator(
-            label="fin_evaluator",
-            dataloader=build_dataloader(fin_eval_dataset, **dataloader_kwargs),
-            metric_names=["CoNLLEval"],
-        )
-
-        self.evaluators = [fin_evaluator]
->>>>>>> b008bfa4
+        self.evaluators = [ner_evaluator]